--- conflicted
+++ resolved
@@ -21,20 +21,9 @@
 import xml.dom.minidom
 import simplejson
 
-<<<<<<< HEAD
-try:
-    from swift.common.swob import Request, Response, HTTPUnauthorized, \
-        HTTPCreated, HTTPNoContent, HTTPAccepted, HTTPBadRequest,\
-        HTTPNotFound, HTTPConflict
-except ImportError:
-    from webob import Request, Response
-    from webob.exc import HTTPUnauthorized, HTTPCreated, HTTPNoContent,\
-        HTTPAccepted, HTTPBadRequest, HTTPNotFound, HTTPConflict
-=======
 from swift.common.swob import Request, Response, HTTPUnauthorized, \
     HTTPCreated,HTTPNoContent, HTTPAccepted, HTTPBadRequest, HTTPNotFound, \
     HTTPConflict, HTTPForbidden
->>>>>>> bfeff78c
 
 from swift3 import middleware as swift3
 
@@ -166,11 +155,8 @@
                     return self.object_body
             elif self.status == 401:
                 start_response(HTTPUnauthorized(request=req).status, [])
-<<<<<<< HEAD
-=======
             elif self.status == 403:
                 start_response(HTTPForbidden(request=req).status, [])
->>>>>>> bfeff78c
             elif self.status == 404:
                 start_response(HTTPNotFound(request=req).status, [])
             else:
@@ -181,11 +167,8 @@
                                [('etag', self.response_headers['etag'])])
             elif self.status == 401:
                 start_response(HTTPUnauthorized(request=req).status, [])
-<<<<<<< HEAD
-=======
             elif self.status == 403:
                 start_response(HTTPForbidden(request=req).status, [])
->>>>>>> bfeff78c
             elif self.status == 404:
                 start_response(HTTPNotFound(request=req).status, [])
             else:
@@ -195,11 +178,8 @@
                 start_response(HTTPNoContent(request=req).status, [])
             elif self.status == 401:
                 start_response(HTTPUnauthorized(request=req).status, [])
-<<<<<<< HEAD
-=======
             elif self.status == 403:
                 start_response(HTTPForbidden(request=req).status, [])
->>>>>>> bfeff78c
             elif self.status == 404:
                 start_response(HTTPNotFound(request=req).status, [])
             else:
@@ -526,11 +506,7 @@
         headers = dict((k.lower(), v) for k, v in
             local_app.app.response_args[1])
         self.assertTrue('content-range' in  headers)
-<<<<<<< HEAD
-        self.assertTrue(headers['content-range'].startswith('bytes=0-3'))
-=======
         self.assertTrue(headers['content-range'].startswith('bytes 0-3'))
->>>>>>> bfeff78c
 
     def test_object_PUT_error(self):
         code = self._test_method_error(FakeAppObject, 'PUT',
